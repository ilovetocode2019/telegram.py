import setuptools
import re

with open("README.md", "r") as fh:
    long_description = fh.read()

requirements = []
with open("requirements.txt") as f:
    requirements = f.read().splitlines()

version = ""
with open("pygram/__init__.py") as f:
    version = re.search(
        r'^__version__\s*=\s*[\'"]([^\'"]*)[\'"]', f.read(), re.MULTILINE
    ).group(1)

setuptools.setup(
    name="telegram.py",
    description="An async API wrapper for telegram in Python",
    long_description=long_description,
    long_description_content_type="text/markdown",
    author="ilovetocode",
    url="https://github.com/ilovetocode2019/telegram.py",
    project_urls={
        "Documentation": "https://telegrampy.readthedocs.io",
        "Issue tracker": "https://github.com/ilovetocode2019/telegram.py/issues",
    },
    version=version,
<<<<<<< HEAD
    packages=["pygram", "pygram.ext.conversations"],
    extras_require={"docs": ["sphinx==2.4.3", "sphinx-rtd-theme"]},
=======
    packages=["pygram", "pygram/ext/commands"],
    install_requires=requirements,
    extras_require={
        "docs": [
            "sphinx==2.4.3",
            "sphinx-rtd-theme",
            "sphinxcontrib_trio==1.1.1",
            "sphinxcontrib-websupport",
        ]
    },
>>>>>>> 8a512292
    classifiers=[
        "Programming Language :: Python :: 3",
        "License :: OSI Approved :: MIT License",
        "Operating System :: OS Independent",
    ],
    python_requires=">=3.6",
)<|MERGE_RESOLUTION|>--- conflicted
+++ resolved
@@ -26,11 +26,7 @@
         "Issue tracker": "https://github.com/ilovetocode2019/telegram.py/issues",
     },
     version=version,
-<<<<<<< HEAD
-    packages=["pygram", "pygram.ext.conversations"],
-    extras_require={"docs": ["sphinx==2.4.3", "sphinx-rtd-theme"]},
-=======
-    packages=["pygram", "pygram/ext/commands"],
+    packages=["pygram", "pygram/ext/commands", "pygram/ext/conversations"],
     install_requires=requirements,
     extras_require={
         "docs": [
@@ -40,7 +36,6 @@
             "sphinxcontrib-websupport",
         ]
     },
->>>>>>> 8a512292
     classifiers=[
         "Programming Language :: Python :: 3",
         "License :: OSI Approved :: MIT License",
