--- conflicted
+++ resolved
@@ -15,12 +15,8 @@
 
 from collections import namedtuple
 
-<<<<<<< HEAD
 from . import utils
-from .bot import Bot
-=======
 from .client import Client
->>>>>>> 1527b391
 from .errors import *
 from .chat import Chat
 from .user import User
