"""
MIT License

Copyright (c) 2020 ilovetocode

Permission is hereby granted, free of charge, to any person obtaining a copy
of this software and associated documentation files (the "Software"), to deal
in the Software without restriction, including without limitation the rights
to use, copy, modify, merge, publish, distribute, sublicense, and/or sell
copies of the Software, and to permit persons to whom the Software is
furnished to do so, subject to the following conditions:

The above copyright notice and this permission notice shall be included in all
copies or substantial portions of the Software.

THE SOFTWARE IS PROVIDED "AS IS", WITHOUT WARRANTY OF ANY KIND, EXPRESS OR
IMPLIED, INCLUDING BUT NOT LIMITED TO THE WARRANTIES OF MERCHANTABILITY,
FITNESS FOR A PARTICULAR PURPOSE AND NONINFRINGEMENT. IN NO EVENT SHALL THE
AUTHORS OR COPYRIGHT HOLDERS BE LIABLE FOR ANY CLAIM, DAMAGES OR OTHER
LIABILITY, WHETHER IN AN ACTION OF CONTRACT, TORT OR OTHERWISE, ARISING FROM,
OUT OF OR IN CONNECTION WITH THE SOFTWARE OR THE USE OR OTHER DEALINGS IN THE
SOFTWARE.
"""

import asyncio
import datetime
import json
import sys
import logging

import aiohttp

from . import __version__
from .errors import *
from .user import User
from .chat import Chat
from .message import Message
from .file import *
from .poll import *

log = logging.getLogger("telegrampy.http")

user_agent = "TelegramBot (https://github.com/ilovetocode2019/telegram.py {0}) Python/{1[0]}.{1[1]} aiohttp/{2}"


class Route:
    """Represents a Telegram route"""

    BASE_URL = ""

    def __init__(self, method, url):
        self.method = method
        self.url = url

    def __str__(self):
        return f"{self.method}: {self.url}"


class HTTPClient:
    """Represents an HTTP client making requests to Telegram."""

    def __init__(self, token: str, loop: asyncio.BaseEventLoop):
        self._token = token
        self._base_url = f"https://api.telegram.org/bot{self._token}/"
        self.messages_dict = {}

        self.loop = loop or asyncio.get_event_loop()
        self.user_agent = user_agent.format(__version__, sys.version_info, aiohttp.__version__)
        self.session = aiohttp.ClientSession(loop=self.loop, headers={"User-Agent": self.user_agent})

    @property
    def messages(self):
        """A cache of messages the bot can see."""

        return list(self.messages_dict.values())

    async def request(self, route: Route, **kwargs):
        """Make a request to a route.

        All kwargs will be forwarded to
        :meth:`aiohttp.ClientSession.request`.

        Parameters
        ----------
        route: :class:`telegrampy.http.Route`
            The route to make a request to.
        """
        url = route.url
        method = route.method

        # Try a request 5 times before dropping it
        for tries in range(5):
            async with self.session.request(method, url, **kwargs) as resp:
                # Telegram docs say all responses will have json
                data = await resp.json()

                if 300 > resp.status >= 200:
                    return data

                # We are getting ratelimited
                if resp.status == 429:
                    params = data.get("parameters")

                    if not params:
                        raise HTTPException(resp, data.get("description"))

                    retry_after = params.get("retry_after")

                    # We didn't get a retry after,
                    # so raise an HTTPException
                    if not retry_after:
                        raise HTTPException(resp, data.get("description"))

                    log.warning(f"We are being ratelimited. Retrying in {retry_after} seconds.")

                    await asyncio.sleep(retry_after)
                    continue

                # Token is invalid
                if resp.status == 403:
                    raise Forbidden(resp, data.get("description"))
                if resp.status in (401, 404):
                    raise InvalidToken(resp, data.get("description"))
                if resp.status == 409:
                    raise Conflict(resp, data.get("description"))

                # Some sort of internal Telegram error.
                # Retry with an increasing sleep gap between.
                if resp.status in [500, 502, 503, 504]:
                    await asyncio.sleep(1 + tries * 2)
                    continue

                else:
                    raise HTTPException(resp, (data).get("description"))

    async def send_message(self, chat_id: int, content: str, parse_mode: str = None, reply_message_id: int = None):
        """Sends a message to a chat."""

        url = self._base_url + "sendMessage"
        data = {"chat_id": chat_id, "text": content}

        if parse_mode:
            data["parse_mode"] = parse_mode
        if reply_message_id:
            data["reply_to_message_id"] = reply_message_id

        message_data = await self.request(Route("POST", url), data=data)

        if "result" in message_data:
            msg = Message(self, message_data["result"])
            self.messages_dict[msg.id] = msg
            return msg

    async def edit_message_content(self, chat_id: int, message_id: int, content: str, parse_mode: str = None):
        """Edits a message."""

        url = self._base_url + "editMessageText"
        data = {"chat_id": chat_id, "message_id": message_id, "text": content}

        if parse_mode:
            data["parse_mode"] = parse_mode

        await self.request(Route("POST", url), data=data)

    async def delete_message(self, chat_id: int, message_id: int):
        """Deletes a message."""

        url = self._base_url + "deleteMessage"
        data = {"chat_id": chat_id, "message_id": message_id}

        await self.request(Route("POST", url), data=data)

    async def forward_message(self, chat_id: int, from_chat_id: int, message_id: int):
        """Forwards a message."""

        url = self._base_url + "forwardMessage"
        data = {"chat_id": chat_id, "from_chat_id": from_chat_id, "message_id": message_id}

        message_data = await self.request(Route("POST", url), data=data)

        if "result" in message_data:
            msg = Message(self, message_data["result"])
            self.messages_dict[msg.id] = msg
            return msg

    async def send_document(self, chat_id: int, document: Document, filename: str = None):
        """Sends a document to a chat."""

        url = self._base_url + "sendDocument"

        writer = aiohttp.FormData()
        writer.add_field("document", document, filename=filename)
        writer.add_field("chat_id", str(chat_id))
        message_data = await self.request(Route("POST", url), data=writer)

        if "result" in message_data:
            msg = Message(self, message_data["result"])
            self.messages_dict[msg.id] = msg
            return msg

    async def send_photo(self, chat_id: int, photo: Photo, filename: str = None, caption: str = None):
        """Sends a photo to a chat."""

        url = self._base_url + "sendPhoto"
        writer = aiohttp.FormData()
        writer.add_field("chat_id", str(chat_id))
        writer.add_field("photo", photo, filename=filename)

        if caption:
            writer.add_field("caption", caption)

        message_data = await self.request(Route("POST", url), data=writer)

        if "result" in message_data:
            msg = Message(self, message_data["result"])
            self.messages_dict[msg.id] = msg
            return msg

    async def send_poll(self, chat_id: int, question: str, options: list):
        """Sends a poll to a chat."""

        url = self._base_url + "sendPoll"
        data = {"chat_id": chat_id, "question": question, "options": json.dumps(options)}

        poll_data = await self.request(Route("POST", url), data=data)

        if "result" in poll_data:
            msg = Poll(poll_data["result"])

    async def send_chat_action(self, chat_id: int, action: str):
        """Sends a chat action to a chat."""

        url = self._base_url + "sendChatAction"
        data = {"chat_id": chat_id, "action": action}

        chat_action_data = await self.request(Route("POST", url), data=data)

    async def get_chat(self, chat_id: int):
        """Fetches a chat."""

        url = self._base_url + "getChat"
        data = {"chat_id": chat_id}

<<<<<<< HEAD
        chat_data = await self.request(Route("GET", url))
=======
        chat_data = await self.request(Route("GET", url), data=data)
>>>>>>> 21507b98

        if "result" in chat_data:
            return Chat(self, chat_data["result"])

    async def get_chat_member(self, chat_id: int, user_id: int):
        """Fetches a member from a chat."""

        url = self._base_url + "getChatMember"
        data = {"chat_id": chat_id, "user_id": user_id}

<<<<<<< HEAD
        user_data = await self.request(Route("GET", url))
=======
        user_data = await self.request(Route("GET", url), data=data)
>>>>>>> 21507b98

        if "result" in user_data:
            return User(self, user_data["result"].get("user"))

    async def get_me(self):
        url = self._base_url + "getMe"

        me_data = await self.request(Route("GET", url))

        if "result" in me_data:
            return User(self, me_data["result"])

    async def get_updates(self, offset=None):
        """
        Fetches the new updates for the bot.
        """

        url = self._base_url + "getUpdates"

        if not offset:
            data = await self.request(Route("GET", url))

        else:
            data = await self.request(Route("POST", url), data={"offset": offset})

        self._last_update_time = datetime.datetime.now()
        return data["result"]

    async def close(self):
        """Closes the connection."""

        await self.session.close()<|MERGE_RESOLUTION|>--- conflicted
+++ resolved
@@ -240,12 +240,7 @@
 
         url = self._base_url + "getChat"
         data = {"chat_id": chat_id}
-
-<<<<<<< HEAD
-        chat_data = await self.request(Route("GET", url))
-=======
         chat_data = await self.request(Route("GET", url), data=data)
->>>>>>> 21507b98
 
         if "result" in chat_data:
             return Chat(self, chat_data["result"])
@@ -255,12 +250,7 @@
 
         url = self._base_url + "getChatMember"
         data = {"chat_id": chat_id, "user_id": user_id}
-
-<<<<<<< HEAD
-        user_data = await self.request(Route("GET", url))
-=======
         user_data = await self.request(Route("GET", url), data=data)
->>>>>>> 21507b98
 
         if "result" in user_data:
             return User(self, user_data["result"].get("user"))
