--- conflicted
+++ resolved
@@ -177,7 +177,6 @@
             data["reply_to_message_id"] = reply_message_id
 
         response = await self.request(Route("POST", url), json=data)
-<<<<<<< HEAD
 
         message = Message(self, response["result"])
         return message
@@ -188,18 +187,6 @@
         url = self._base_url + "editMessageText"
         data = {"chat_id": chat_id, "message_id": message_id, "text": content}
 
-=======
-
-        message = Message(self, response["result"])
-        return message
-
-    async def edit_message_content(self, chat_id: int, message_id: int, content: str, parse_mode: str = None) -> Optional[Message]:
-        """Edits a message."""
-
-        url = self._base_url + "editMessageText"
-        data = {"chat_id": chat_id, "message_id": message_id, "text": content}
-
->>>>>>> 93bd3cd3
         if parse_mode:
             data["parse_mode"] = parse_mode
 
@@ -240,7 +227,6 @@
             writer.add_field("caption", caption)
         if parse_mode:
             writer.add_field("parse_mode", parse_mode)
-<<<<<<< HEAD
 
         response = await self.request(Route("POST", url), data=writer)
 
@@ -275,42 +261,6 @@
         message = Poll(self, response["result"])
         return message
 
-=======
-
-        response = await self.request(Route("POST", url), data=writer)
-
-        message = Message(self, response["result"])
-        return message
-
-    async def send_document(self, chat_id: int, file: io.BytesIO, filename: str = None, caption: str = None, parse_mode: str = None) -> Message:
-        """Sends a document to a chat."""
-
-        url = self._base_url + "sendDocument"
-        writer = aiohttp.FormData()
-        writer.add_field("chat_id", str(chat_id))
-        writer.add_field("document", file, filename=filename)
-
-        if caption:
-            writer.add_field("caption", caption)
-        if parse_mode:
-            writer.add_field("parse_mode", parse_mode)
-
-        response = await self.request(Route("POST", url), data=writer)
-
-        message = Message(self, response["result"])
-        return message
-
-    async def send_poll(self, chat_id: int, question: str, options: List[str]) -> Poll:
-        """Sends a poll to a chat."""
-
-        url = self._base_url + "sendPoll"
-        data = {"chat_id": chat_id, "question": question, "options": json.dumps(options)}
-        response = await self.request(Route("POST", url), json=data)
-
-        message = Poll(self, response["result"])
-        return message
-
->>>>>>> 93bd3cd3
     async def send_chat_action(self, chat_id: int, action: str) -> None:
         """Sends a chat action to a chat."""
 
@@ -320,7 +270,6 @@
 
     async def get_chat(self, chat_id: int) -> Chat:
         """Fetches a chat."""
-<<<<<<< HEAD
 
         url = self._base_url + "getChat"
         data = {"chat_id": chat_id}
@@ -399,6 +348,7 @@
         url = self._base_url + "unpinAllChatMessages"
         data = {"chat_id": chat_id}
         await self.request(Route("POST", url), json=data)
+
     async def leave_chat(self, chat_id: int) -> None:
         """Leaves a chat."""
 
@@ -430,102 +380,6 @@
 
         await self.request(Route("POST", url), json=data)
 
-=======
-
-        url = self._base_url + "getChat"
-        data = {"chat_id": chat_id}
-        response = await self.request(Route("GET", url), json=data)
-
-        return Chat(self, response["result"])
-
-    async def get_chat_member(self, chat_id: int, user_id: int) -> User:
-        """Fetches a member from a chat."""
-
-        url = self._base_url + "getChatMember"
-        data = {"chat_id": chat_id, "user_id": user_id}
-        response = await self.request(Route("GET", url), json=data)
-
-        return Member(self, response["result"].get("user"))
-
-    async def set_chat_photo(self, chat_id: int, photo: io.BytesIO) -> None:
-        """Sends a new chat profile photo."""
-
-        url = self._base_url + "setChatPhoto"
-        writer = aiohttp.FormData()
-        writer.add_field("chat_id", str(chat_id))
-        writer.add_field("photo", photo)
-        await self.request(Route("POST", url), data=writer)
-
-    async def delete_chat_photo(self, chat_id: int) -> None:
-        """Deletes a chat profile photo."""
-
-        url = self._base_url + "deleteChatPhoto"
-        data = {"chat_id": chat_id}
-        await self.request(Route("POST", url), json=data)
-
-    async def set_chat_title(self, chat_id: int, title: str) -> User:
-        """Sets the title of a chat."""
-
-        url = self._base_url + "setChatTitle"
-        data = {"chat_id": chat_id, "title": title}
-        response = await self.request(Route("POST", url), json=data)
-
-    async def set_chat_description(self, chat_id: int, description: str = None) -> User:
-        """Sets the description of a chat."""
-
-        url = self._base_url + "setChatDescription"
-        data = {"chat_id": chat_id, "description": description or ""}
-        await self.request(Route("POST", url), json=data)
-
-    async def pin_chat_message(
-        self,
-        chat_id: int,
-        message_id: int,
-        disable_notification: bool = False
-    ) -> None:
-        """Adds a message to the list of pinned messages in a chat."""
-
-        url = self._base_url + "pinChatMessage"
-        data = {
-            "chat_id": chat_id,
-            "message_id": message_id,
-            "disable_notification": disable_notification
-        }
-        await self.request(Route("POST", url), json=data)
-
-    async def unpin_chat_message(self, chat_id: int, message_id: int) -> None:
-        """Removes a message from the list of pinned messages in a chat."""
-
-        url = self._base_url + "unpinChatMessage"
-        data = {
-            "chat_id": chat_id,
-            "message_id": message_id
-        }
-        await self.request(Route("POST", url), json=data)
-
-    async def unpin_all_chat_messages(self, chat_id: int) -> None:
-        """Clears the list of pinned messages in a chat."""
-
-        url = self._base_url + "unpinAllChatMessages"
-        data = {"chat_id": chat_id}
-        await self.request(Route("POST", url), json=data)
-
-    async def leave_chat(self, chat_id: int) -> None:
-        """Leaves a chat."""
-
-        url = self._base_url + "leaveChat"
-        data = {"chat_id": chat_id}
-        await self.request(Route("POST", url), json=data)
-
-    async def get_me(self) -> User:
-        """Fetches the bot account."""
-
-        url = self._base_url + "getMe"
-        response = await self.request(Route("GET", url))
-
-        return User(self, response["result"])
-
->>>>>>> 93bd3cd3
     async def get_updates(
         self,
         offset: int = None,
